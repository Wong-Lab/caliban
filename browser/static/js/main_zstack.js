--- conflicted
+++ resolved
@@ -899,11 +899,7 @@
 function fetch_and_render_frame() {
   $.ajax({
     type: 'GET',
-<<<<<<< HEAD
-    url: document.location.origin +  "/frame/" + current_frame + "/" + project_id,
-=======
-    url: `frame/${current_frame}/${project_id}`,
->>>>>>> 530020c1
+    url: document.location.origin + `/frame/${current_frame}/${project_id}`,
     success: function(payload) {
       adjuster.rawLoaded = false;
       adjuster.segLoaded = false;
@@ -921,44 +917,9 @@
 function loadFile(file, rgb = false, cb) {
   $.ajax({
     type: 'POST',
-<<<<<<< HEAD
-    url: document.location.origin + `/load/${file}?&rgb=${settings.rgb}`,
-    success: function (payload) {
-      max_frames = payload.max_frames;
-      feature_max = payload.feature_max;
-      channelMax = payload.channel_max;
-      rawDimensions = payload.dimensions;
-
-      sx = 0;
-      sy = 0;
-      swidth = rawWidth = rawDimensions[0];
-      sheight = rawHeight = rawDimensions[1];
-
-      setCanvasDimensions(rawDimensions);
-
-      tracks = payload.tracks; // tracks payload is dict
-
-      // for each feature, get list of cell labels that are in that feature
-      // (each is a key in that dict), cast to numbers, then get the maximum
-      // value from each array and store it in a map
-      for (let i = 0; i < Object.keys(tracks).length; i++){
-        let key = Object.keys(tracks)[i]; // the keys are strings
-        if (Object.keys(tracks[key]).length > 0) {
-          // use i as key in this map because it is an int, mode.feature is also int
-          maxLabelsMap.set(i, Math.max(... Object.keys(tracks[key]).map(Number)));
-        } else {
-          // if no labels in feature, explicitly set max label to 0
-          maxLabelsMap.set(i, 0);
-        }
-      }
-      project_id = payload.project_id;
-    },
-    async: false
-=======
-    url: `load/${file}?&rgb=${rgb}`,
+    url: document.location.origin + `/load/${file}?&rgb=${rgb}`,
     success: cb,
     async: true
->>>>>>> 530020c1
   });
 }
 
