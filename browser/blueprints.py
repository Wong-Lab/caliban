"""Flask blueprint for modular routes."""
from __future__ import absolute_import
from __future__ import division
from __future__ import print_function

import base64
import distutils
import distutils.util
import json
import os
import pickle
import re
import timeit
import traceback

from flask import Blueprint
from flask import jsonify
from flask import render_template
from flask import request
from flask import redirect
from flask import current_app
from werkzeug.exceptions import HTTPException

from helpers import is_trk_file, is_npz_file
<<<<<<< HEAD
from feedback import Feedback
from files import BaseFile
from models import Project
from reviews import TrackReview, ZStackReview
=======
from files import CalibanFile
from models import Project
from caliban import TrackEdit, ZStackEdit
>>>>>>> effa99d9


bp = Blueprint('caliban', __name__)  # pylint: disable=C0103


def load_project_state(project):
    """Unpickle the project's state into a Caliban object"""
    start = timeit.default_timer()
    state = pickle.loads(project.state)
    current_app.logger.debug('Unpickled project "%s" state in %s s.',
                             project.id, timeit.default_timer() - start)
    return state


@bp.route('/health')
def health():
    """Returns success if the application is ready."""
    return jsonify({'message': 'success'}), 200


@bp.errorhandler(Exception)
def handle_exception(error):
    """Handle all uncaught exceptions"""
    # pass through HTTP errors
    if isinstance(error, HTTPException):
        return error

    current_app.logger.error('Encountered %s: %s',
                             error.__class__.__name__, error)

    # now you're handling non-HTTP exceptions only
    return jsonify({'message': str(error)}), 500


@bp.route('/upload_file/<int:project_id>', methods=['GET', 'POST'])
def upload_file(project_id):
    '''Upload .trk/.npz data file to AWS S3 bucket.'''
    start = timeit.default_timer()
    # Use id to grab appropriate TrackEdit/ZStackEdit object from database
    project = Project.get_project_by_id(project_id)

    if not project:
        return jsonify({'error': 'project_id not found'}), 404

    state = load_project_state(project)
    filename = state.file.filename

<<<<<<< HEAD
    # Call function in reviews.py to save data file and send to S3 bucket
=======
    # Call function in caliban.py to save data file and send to S3 bucket
>>>>>>> effa99d9
    if is_trk_file(filename):
        state.action_save_track()
    elif is_npz_file(filename):
        state.action_save_zstack()

    # add "finished" timestamp and null out state longblob
    Project.finish_project(project)

    current_app.logger.debug('Uploaded file "%s" for project "%s" in %s s.',
                             filename, project_id,
                             timeit.default_timer() - start)

    return redirect('/')


@bp.route('/action/<int:project_id>/<action_type>/<int:frame>', methods=['POST'])
def action(project_id, action_type, frame):
    ''' Make an edit operation to the data file and update the object
        in the database.
    '''
    start = timeit.default_timer()
    # obtain 'info' parameter data sent by .js script
    info = {k: json.loads(v) for k, v in request.values.to_dict().items()}

    try:
        # Use id to grab appropriate TrackEdit/ZStackEdit object from database
        project = Project.get_project_by_id(project_id)

        if not project:
            return jsonify({'error': 'project_id not found'}), 404

        state = load_project_state(project)
        # Perform edit operation on the data file
        state.action(action_type, info)

        x_changed = state._x_changed
        y_changed = state._y_changed
        info_changed = state.info_changed

        state._x_changed = state._y_changed = state.info_changed = False

        # Update object in local database
        Project.update_project(project, state)

    except Exception as e:  # TODO: more error handling to identify problem
        traceback.print_exc()
        return jsonify({'error': str(e)}), 500

    tracks = state.file.readable_tracks if info_changed else False

    if x_changed or y_changed:
        encode = lambda x: base64.encodebytes(x.read()).decode()
        img_payload = {}

        if x_changed:
            raw = state.get_frame(frame, raw=True)
            img_payload['raw'] = f'data:image/png;base64,{encode(raw)}'
        if y_changed:
            img = state.get_frame(frame, raw=False)
            img_payload['segmented'] = f'data:image/png;base64,{encode(img)}'
            edit_arr = state.get_array(frame)
            img_payload['seg_arr'] = edit_arr.tolist()

    else:
        img_payload = False

    current_app.logger.debug('Action "%s" for project "%s" finished in %s s.',
                             action_type, project_id,
                             timeit.default_timer() - start)

    return jsonify({'tracks': tracks, 'imgs': img_payload})


@bp.route('/frame/<int:frame>/<int:project_id>')
def get_frame(frame, project_id):
    ''' Serve modes of frames as pngs. Send pngs and color mappings of
        cells to .js file.
    '''
    start = timeit.default_timer()
    # Use id to grab appropriate TrackEdit/ZStackEdit object from database
    project = Project.get_project_by_id(project_id)

    if not project:
        return jsonify({'error': 'project_id not found'}), 404

    state = load_project_state(project)

    # Obtain raw, mask, and edit mode frames
    img = state.get_frame(frame, raw=False)
    raw = state.get_frame(frame, raw=True)

    # Obtain color map of the cells
    edit_arr = state.get_array(frame)

    encode = lambda x: base64.encodebytes(x.read()).decode()

    payload = {
        'raw': f'data:image/png;base64,{encode(raw)}',
        'segmented': f'data:image/png;base64,{encode(img)}',
        'seg_arr': edit_arr.tolist()
    }

    current_app.logger.debug('Got frame %s of project "%s" in %s s.',
                             frame, project_id, timeit.default_timer() - start)

    return jsonify(payload)


@bp.route('/load/<filename>', methods=['POST'])
def load(filename):
    ''' Initate TrackEdit/ZStackEdit object and load object to database.
        Send specific attributes of the object to the .js file.
    '''
    start = timeit.default_timer()
    current_app.logger.info('Loading track at %s', filename)

    folders = re.split('__', filename)
    filename = folders[len(folders) - 1]
    subfolders = folders[2:len(folders) - 1]

    subfolders = '/'.join(subfolders)
    full_path = os.path.join(subfolders, filename)

    input_bucket = folders[0]
    output_bucket = folders[1]

    # arg is 'false' which gets parsed to True if casting to bool
    rgb = request.args.get('rgb', default='false', type=str)
    rgb = bool(distutils.util.strtobool(rgb))

    if not is_trk_file(filename) and not is_npz_file(filename):
        error = {
            'error': 'invalid file extension: {}'.format(
                os.path.splitext(filename)[-1])
        }
        return jsonify(error), 400

    # Initate Edit object and entry in database
    caliban_file = CalibanFile(filename, input_bucket, full_path)
    edit = get_edit(caliban_file, output_bucket, rgb)
    project = Project.create_project(filename, edit, subfolders)

    if is_trk_file(filename):
<<<<<<< HEAD
        # Initate TrackReview object and entry in database
        track_file = BaseFile(filename, input_bucket, full_path, 'raw', 'tracked')
        track_review = TrackReview(track_file, output_bucket)
        project = Project.create_project(filename, track_review, subfolders)
=======
>>>>>>> effa99d9
        current_app.logger.debug('Loaded trk file "%s" in %s s.',
                                 filename, timeit.default_timer() - start)
        # Send attributes to .js file
        return jsonify({
<<<<<<< HEAD
            'max_frames': track_file.max_frames,
            'tracks': track_file.readable_tracks,
            'dimensions': (track_file.width, track_file.height),
=======
            'max_frames': caliban_file.max_frames,
            'tracks': caliban_file.readable_tracks,
            'dimensions': (caliban_file.width, caliban_file.height),
>>>>>>> effa99d9
            'project_id': project.id,
            'screen_scale': edit.scale_factor
        })

    if is_npz_file(filename):
<<<<<<< HEAD
        # arg is 'false' which gets parsed to True if casting to bool
        rgb = request.args.get('rgb', default='false', type=str)
        rgb = bool(distutils.util.strtobool(rgb))
        # Initate ZStackReview object and entry in database
        zstack_file = BaseFile(filename, input_bucket, full_path, 'raw', 'annotated')
        zstack_review = ZStackReview(zstack_file, output_bucket, rgb)
        project = Project.create_project(filename, zstack_review, subfolders)
=======
>>>>>>> effa99d9
        current_app.logger.debug('Loaded npz file "%s" in %s s.',
                                 filename, timeit.default_timer() - start)
        # Send attributes to .js file
        return jsonify({
<<<<<<< HEAD
            'max_frames': zstack_file.max_frames,
            'channel_max': zstack_file.channel_max,
            'feature_max': zstack_file.feature_max,
            'tracks': zstack_file.readable_tracks,
            'dimensions': (zstack_file.width, zstack_file.height),
=======
            'max_frames': caliban_file.max_frames,
            'channel_max': caliban_file.channel_max,
            'feature_max': caliban_file.feature_max,
            'tracks': caliban_file.readable_tracks,
            'dimensions': (caliban_file.width, caliban_file.height),
>>>>>>> effa99d9
            'project_id': project.id
        })


@bp.route('/', methods=['GET', 'POST'])
def form():
    '''Request HTML landing page to be rendered.'''
    return render_template('index.html')


@bp.route('/tool', methods=['GET', 'POST'])
def tool():
    ''' Request HTML caliban tool page to be rendered after user inputs
        filename in the landing page.
    '''
    if 'filename' not in request.form:
        return redirect('/')

    filename = request.form['filename']

    current_app.logger.info('%s is filename', filename)

    # TODO: better name template?
    new_filename = 'caliban-input__caliban-output__test__{}'.format(filename)

    # if no options passed (how this route will be for now),
    # still want to pass in default settings
    rgb = request.args.get('rgb', default='false', type=str)
    pixel_only = request.args.get('pixel_only', default='false', type=str)
    label_only = request.args.get('label_only', default='false', type=str)

    # Using distutils to cast string arguments to bools
    settings = {
        'rgb': bool(distutils.util.strtobool(rgb)),
        'pixel_only': bool(distutils.util.strtobool(pixel_only)),
        'label_only': bool(distutils.util.strtobool(label_only))
    }

    if is_trk_file(new_filename):
        filetype = 'track'
        title = 'Tracking Tool'

    elif is_npz_file(new_filename):
        filetype = 'zstack'
        title = 'Z-Stack Tool'

    else:
        # TODO: render an error template instead of JSON.
        error = {
            'error': 'invalid file extension: {}'.format(
                os.path.splitext(filename)[-1])
        }
        return jsonify(error), 400

    return render_template(
        'tool.html',
        filetype=filetype,
        title=title,
        filename=new_filename,
        settings=settings)


@bp.route('/<filename>', methods=['GET', 'POST'])
def shortcut(filename):
    ''' Request HTML caliban tool page to be rendered if user makes a URL
        request to access a specific data file that has been preloaded to the
        input S3 bucket (ex. http://127.0.0.1:5000/test.npz).
    '''
    rgb = request.args.get('rgb', default='false', type=str)
    pixel_only = request.args.get('pixel_only', default='false', type=str)
    label_only = request.args.get('label_only', default='false', type=str)

    settings = {
        'rgb': bool(distutils.util.strtobool(rgb)),
        'pixel_only': bool(distutils.util.strtobool(pixel_only)),
        'label_only': bool(distutils.util.strtobool(label_only))
    }

    if is_trk_file(filename):
        filetype = 'track'
        title = 'Tracking Tool'

    elif is_npz_file(filename):
        filetype = 'zstack'
        title = 'Z-Stack Tool'

    else:
        # TODO: render an error template instead of JSON.
        error = {
            'error': 'invalid file extension: {}'.format(
                os.path.splitext(filename)[-1])
        }
        return jsonify(error), 400

    return render_template(
        'tool.html',
        filetype=filetype,
        title=title,
        filename=filename,
        settings=settings)


<<<<<<< HEAD
@bp.route('/<filename>/feedback', methods=['GET', 'POST'])
def feedback(filename):
    ''' Initate ZStackFeedback object and load object to database.
        Send specific attributes of the object to the .js file.
        NOTE: only supports .npz and ZStack tasks
    '''
    rgb = request.args.get('rgb', default='false', type=str)
    pixel_only = request.args.get('pixel_only', default='false', type=str)
    label_only = request.args.get('label_only', default='false', type=str)

    settings = {
        'rgb': bool(distutils.util.strtobool(rgb)),
        'pixel_only': bool(distutils.util.strtobool(pixel_only)),
        'label_only': bool(distutils.util.strtobool(label_only))
    }

    if is_trk_file(filename):
        filetype = 'track'
        title = 'Tracking Feedback'

    elif is_npz_file(filename):
        filetype = 'zstack'
        title = 'Z-Stack Feedback'

    else:
        # TODO: render an error template instead of JSON.
        error = {
            'error': 'invalid file extension: {}'.format(
                os.path.splitext(filename)[-1])
        }
        return jsonify(error), 400

    return render_template(
        'feedback.html',
        filetype=filetype,
        title=title,
        filename=filename,
        settings=settings)


@bp.route('/load/feedback/<filename>', methods=['POST'])
def load_feedback(filename):
    ''' Initate TrackReview/ZStackReview object and load object to database.
        Send specific attributes of the object to the .js file.
    '''
    start = timeit.default_timer()
    current_app.logger.info('Loading feedback track at %s', filename)

    folders = re.split('__', filename)
    filename = folders[len(folders) - 1]
    subfolders = folders[2:len(folders) - 1]

    subfolders = '/'.join(subfolders)
    full_path = os.path.join(subfolders, filename)

    input_bucket = folders[0]
    output_bucket = folders[1]

    if is_npz_file(filename):
        # arg is 'false' which gets parsed to True if casting to bool
        rgb = request.args.get('rgb', default='false', type=str)
        rgb = bool(distutils.util.strtobool(rgb))
        # Initate ZStackReview object and entry in database
        input_file = BaseFile(filename, input_bucket, full_path, 'raw', 'annotated')
        output_file = BaseFile(filename, output_bucket, full_path, 'raw', 'annotated')
        feedback = Feedback(input_file, output_file)
        project = Project.create_project(filename, feedback, subfolders)
        current_app.logger.debug('Loaded npz feedback file "%s" in %s s.',
                                 filename, timeit.default_timer() - start)
        # Send attributes to .js file
        return jsonify({
            'max_frames': input_file.max_frames,
            'channel_max': input_file.channel_max,
            'feature_max': input_file.feature_max,
            'tracks': input_file.readable_tracks,
            'dimensions': (input_file.width, input_file.height),
            'project_id': project.id
        })

    error = {
        'error': 'invalid file extension: {}'.format(
            os.path.splitext(filename)[-1])
    }
    return jsonify(error), 400


@bp.route('/feedback/<source>/<int:frame>/<int:project_id>')
def get_diff_frame(source, frame, project_id):
    ''' Serve modes of diff frames as pngs. Send pngs and color mappings of
        cells to .js file.
    '''
    start = timeit.default_timer()
    # Use id to grab appropriate TrackReview/ZStackReview object from database
    project = Project.get_project_by_id(project_id)

    if not project:
        return jsonify({'error': 'project_id not found'}), 404

    state = load_project_state(project)

    if source == 'input':
        img = state.get_labels(frame, state.input_file)
    elif source == 'output':
        img = state.get_labels(frame, state.output_file)
    elif source == 'diff':
        img = state.get_diff(frame)

    edit_arr = state.get_array(frame)

    encode = lambda x: base64.encodebytes(x.read()).decode()

    payload = {
        'segmented': f'data:image/png;base64,{encode(img)}',
        'seg_arr': edit_arr.tolist()
    }

    current_app.logger.debug('Got %s feedback frame %s of project "%s" in %s s.',
                             source, frame, project_id, timeit.default_timer() - start)

    return jsonify(payload)
=======
# Factory for Edit objects
def get_edit(file_, output_bucket, rgb):
    if is_npz_file(file_.filename):
        return ZStackEdit(file_, output_bucket, rgb)
    elif is_trk_file(file_.filename):
        return TrackEdit(file_, output_bucket)  # don't use RGB mode with track files
>>>>>>> effa99d9
<|MERGE_RESOLUTION|>--- conflicted
+++ resolved
@@ -22,16 +22,9 @@
 from werkzeug.exceptions import HTTPException
 
 from helpers import is_trk_file, is_npz_file
-<<<<<<< HEAD
-from feedback import Feedback
-from files import BaseFile
-from models import Project
-from reviews import TrackReview, ZStackReview
-=======
 from files import CalibanFile
 from models import Project
 from caliban import TrackEdit, ZStackEdit
->>>>>>> effa99d9
 
 
 bp = Blueprint('caliban', __name__)  # pylint: disable=C0103
@@ -79,11 +72,7 @@
     state = load_project_state(project)
     filename = state.file.filename
 
-<<<<<<< HEAD
-    # Call function in reviews.py to save data file and send to S3 bucket
-=======
     # Call function in caliban.py to save data file and send to S3 bucket
->>>>>>> effa99d9
     if is_trk_file(filename):
         state.action_save_track()
     elif is_npz_file(filename):
@@ -227,58 +216,27 @@
     project = Project.create_project(filename, edit, subfolders)
 
     if is_trk_file(filename):
-<<<<<<< HEAD
-        # Initate TrackReview object and entry in database
-        track_file = BaseFile(filename, input_bucket, full_path, 'raw', 'tracked')
-        track_review = TrackReview(track_file, output_bucket)
-        project = Project.create_project(filename, track_review, subfolders)
-=======
->>>>>>> effa99d9
         current_app.logger.debug('Loaded trk file "%s" in %s s.',
                                  filename, timeit.default_timer() - start)
         # Send attributes to .js file
         return jsonify({
-<<<<<<< HEAD
-            'max_frames': track_file.max_frames,
-            'tracks': track_file.readable_tracks,
-            'dimensions': (track_file.width, track_file.height),
-=======
             'max_frames': caliban_file.max_frames,
             'tracks': caliban_file.readable_tracks,
             'dimensions': (caliban_file.width, caliban_file.height),
->>>>>>> effa99d9
             'project_id': project.id,
             'screen_scale': edit.scale_factor
         })
 
     if is_npz_file(filename):
-<<<<<<< HEAD
-        # arg is 'false' which gets parsed to True if casting to bool
-        rgb = request.args.get('rgb', default='false', type=str)
-        rgb = bool(distutils.util.strtobool(rgb))
-        # Initate ZStackReview object and entry in database
-        zstack_file = BaseFile(filename, input_bucket, full_path, 'raw', 'annotated')
-        zstack_review = ZStackReview(zstack_file, output_bucket, rgb)
-        project = Project.create_project(filename, zstack_review, subfolders)
-=======
->>>>>>> effa99d9
         current_app.logger.debug('Loaded npz file "%s" in %s s.',
                                  filename, timeit.default_timer() - start)
         # Send attributes to .js file
         return jsonify({
-<<<<<<< HEAD
-            'max_frames': zstack_file.max_frames,
-            'channel_max': zstack_file.channel_max,
-            'feature_max': zstack_file.feature_max,
-            'tracks': zstack_file.readable_tracks,
-            'dimensions': (zstack_file.width, zstack_file.height),
-=======
             'max_frames': caliban_file.max_frames,
             'channel_max': caliban_file.channel_max,
             'feature_max': caliban_file.feature_max,
             'tracks': caliban_file.readable_tracks,
             'dimensions': (caliban_file.width, caliban_file.height),
->>>>>>> effa99d9
             'project_id': project.id
         })
 
@@ -381,7 +339,6 @@
         settings=settings)
 
 
-<<<<<<< HEAD
 @bp.route('/<filename>/feedback', methods=['GET', 'POST'])
 def feedback(filename):
     ''' Initate ZStackFeedback object and load object to database.
@@ -502,11 +459,9 @@
                              source, frame, project_id, timeit.default_timer() - start)
 
     return jsonify(payload)
-=======
 # Factory for Edit objects
 def get_edit(file_, output_bucket, rgb):
     if is_npz_file(file_.filename):
         return ZStackEdit(file_, output_bucket, rgb)
     elif is_trk_file(file_.filename):
-        return TrackEdit(file_, output_bucket)  # don't use RGB mode with track files
->>>>>>> effa99d9
+        return TrackEdit(file_, output_bucket)  # don't use RGB mode with track files