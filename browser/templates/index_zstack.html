<!DOCTYPE html>
<html>
  <head>
    {% include "head.html" %}
    <script>var settings = {{settings|tojson}};</script>
  </head>

  <body>
    <!-- START NAVBAR -->
    {% include "navigation.html" %}
    <!-- END NAVBAR -->

    {% if settings['rgb'] %}
    {% include "infopane_abridged.html" %}
    {% else %}
    {% include "infopane.html" %}
    {% endif %}
    <canvas width=600 height=400 id="hidden_seg_canvas"></canvas>
<<<<<<< HEAD
    <main id="container">
      <table id="maintable">
        <tr>
          <td id="logcol">
=======
    <div id="container">
      <table id="infotable">
        <td id="logcol">
>>>>>>> 37797eb6

          <h1>Z-Stack Tool</h1>
          <p>Filename will be given after submit button is pressed.</p>

          <p id="submit" onclick="upload() ">
            <strong>CLICK HERE TO SUBMIT</strong>
          </p>

          <p id="give_filename" ></p>

          <table id="log">
            <tr height="50%" valign="top"><td>frame: </td><td id="frame"></td></tr>
            <tr><td>channel: </td><td id="channel"></td></tr>
            <tr><td>feature: </td><td id="feature"></td></tr>
            <tr><td>zoom: </td><td id="zoom"></td></tr>
            <tr><td>viewing (x): </td><td id="displayedX"></td></tr>
            <tr><td>viewing (y): </td><td id="displayedY"></td></tr>
            <tr><td>highlight cells: </td><td id="highlight"></td></tr>
            <tr><td>highlighted cells: </td><td id="currently_highlighted"></td></tr>
            <tr><td>edit mode: </td><td id="edit_mode"></td></tr>
            <tr id='edit_brush_row'>
              <td>brush size: </td><td id="edit_brush"></td>
            </tr>
            <tr id='edit_label_row'>
              <td>editing label: </td><td id="edit_label"></td>
            </tr>
            <tr id='edit_erase_row'>
              <td>eraser: </td><td id="edit_erase"></td>
            </tr>
            <tr><td>label:</td><td id="label"></td></tr>
            <tr><td>slices:</td><td><div id="slices"></div></td></tr>
            <tr><td>state:</td><td id="mode"></td></tr>
          </table>
        </td>
      </table>
<<<<<<< HEAD
    </main>

    <!-- START FOOTER -->
    {% include "footer.html" %}
    <!-- END FOOTER -->

    <!-- START JS IMPORTS -->
    <!--JavaScript at end of body for optimized loading-->
    {% include "js.html" %}
    <script type="text/javascript" src="{{ url_for('static', filename='js/main_zstack.js') }}"></script>
    <!-- END JS IMPORTS -->

    <!-- START CALIBAN FUNCTION CALL -->
    <script>
      var file = "{{filename}}";
      function upload() {
        document.getElementById("submit").innerHTML = "";
        document.getElementById("give_filename").innerHTML = "Loading file to our database... (wait 10-15 seconds)";
        upload_file();
        document.getElementById("submit").innerHTML = "";
        document.getElementById("give_filename").innerHTML = "Filename to COPY/PASTE: " + file;
      }
      start_caliban(file);
    </script>
    <!-- END CALIBAN FUNCTION CALL -->

=======
      <div id="canvascol">
        <canvas width=600 height=400 id="canvas"></canvas>
        <div id="output"></div>
      </div>
    </div>
  {% include "footer.html" %}
<!-- START CALIBAN FUNCTION CALL -->
  <script>
    function upload() {
      document.getElementById("submit").innerHTML = "";
      document.getElementById("give_filename").innerHTML = "Loading file to our database... (wait 10-15 seconds)";
      upload_file();
      document.getElementById("submit").innerHTML = "";
      document.getElementById("give_filename").innerHTML = "Filename to COPY/PASTE: " + file;
    }

    start_caliban(file);
  </script>
  <script type="text/javascript" src="{{ url_for('static', filename='js/infopane.js') }}"></script>
<!-- END CALIBAN FUNCTION CALL -->
>>>>>>> 37797eb6
  </body>
</html><|MERGE_RESOLUTION|>--- conflicted
+++ resolved
@@ -16,16 +16,10 @@
     {% include "infopane.html" %}
     {% endif %}
     <canvas width=600 height=400 id="hidden_seg_canvas"></canvas>
-<<<<<<< HEAD
     <main id="container">
-      <table id="maintable">
+      <table id="infotable">
         <tr>
           <td id="logcol">
-=======
-    <div id="container">
-      <table id="infotable">
-        <td id="logcol">
->>>>>>> 37797eb6
 
           <h1>Z-Stack Tool</h1>
           <p>Filename will be given after submit button is pressed.</p>
@@ -61,7 +55,10 @@
           </table>
         </td>
       </table>
-<<<<<<< HEAD
+      <div id="canvascol">
+        <canvas width=600 height=400 id="canvas"></canvas>
+        <div id="output"></div>
+      </div>
     </main>
 
     <!-- START FOOTER -->
@@ -88,27 +85,5 @@
     </script>
     <!-- END CALIBAN FUNCTION CALL -->
 
-=======
-      <div id="canvascol">
-        <canvas width=600 height=400 id="canvas"></canvas>
-        <div id="output"></div>
-      </div>
-    </div>
-  {% include "footer.html" %}
-<!-- START CALIBAN FUNCTION CALL -->
-  <script>
-    function upload() {
-      document.getElementById("submit").innerHTML = "";
-      document.getElementById("give_filename").innerHTML = "Loading file to our database... (wait 10-15 seconds)";
-      upload_file();
-      document.getElementById("submit").innerHTML = "";
-      document.getElementById("give_filename").innerHTML = "Filename to COPY/PASTE: " + file;
-    }
-
-    start_caliban(file);
-  </script>
-  <script type="text/javascript" src="{{ url_for('static', filename='js/infopane.js') }}"></script>
-<!-- END CALIBAN FUNCTION CALL -->
->>>>>>> 37797eb6
   </body>
 </html>